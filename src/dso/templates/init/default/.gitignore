# dso
.dso.jso
params.yaml

# uv
.venv

# Editors
*.code-workspace
.vscode

# Python stuff
*.py[cod]
*$py.class
__pycache__
.ipynb_checkpoints

# R stuff
.Rhistory
.Rapp.history
.RData
.RDataTmp
.Renviron
*.Rproj
## Temporary files created by R markdown
*.utf8.md
*.knit.md

# Slurm
*.out

# Nextflow
.nextflow*

# Matlab stuff
*.asv
*.m~
*.mex*
slprj/
sccprj/
*.autosave
*.slxc

# nodejs/pre-commit
/node_modules

# Windows
Thumbs.db
<<<<<<< HEAD
~$*

# dso
.dso.json
=======
~$*
>>>>>>> 6d221b6e
<|MERGE_RESOLUTION|>--- conflicted
+++ resolved
@@ -46,11 +46,7 @@
 
 # Windows
 Thumbs.db
-<<<<<<< HEAD
 ~$*
 
 # dso
-.dso.json
-=======
-~$*
->>>>>>> 6d221b6e
+.dso.json
# Changelog

All notable changes to this project will be documented in this file.

The format is based on [Keep a Changelog][],
and this project adheres to [Semantic Versioning][].

[keep a changelog]: https://keepachangelog.com/en/1.0.0/
[semantic versioning]: https://semver.org/spec/v2.0.0.html

## v0.13.3

### Fixes

<<<<<<< HEAD
-  Exit gracefully when aborting template selections.
-  added `dso mv` for moving and renaming stages or folders while updating names and references
=======
-  Exit gracefully when aborting template selections ([#134](https://github.com/Boehringer-Ingelheim/dso/pull/134)).
-  Make sure watermarking doesn't modify external images inplace ([#140](https://github.com/Boehringer-Ingelheim/dso/pull/140)).

### Additions

-  Added `--all` option to `dso compile-config` to compile all configs in project ([#137](https://github.com/Boehringer-Ingelheim/dso/pull/137/files))

### Chore

-  Drop support for Python 3.10 in accordance with SPEC0 ([#140](https://github.com/Boehringer-Ingelheim/dso/pull/140)).
>>>>>>> 7e63cd3c

## v0.13.2

### Fixes

-   Rename filenames with a jinja2 variable in the default template library to match the new
    variables names that were introduced in `v0.13.0` ([#120](https://github.com/Boehringer-Ingelheim/dso/pull/120)).

## v0.13.1

### Fixes

-   Exclude `meta.yaml` at the root of a stage/folder/project template. `meta.yaml` files can be used
    to define metadata of templates, but it is currently not used by `dso` ([#119](https://github.com/Boehringer-Ingelheim/dso/pull/119)).

## v0.13.0

### Additions

-   Add `dso status` and `dso push` as a wrappers for the respective `dvc` commands ([#114](https://github.com/Boehringer-Ingelheim/dso/pull/114)).
-   Add support for custom template libraries. Additional template libraries can be configured via
    the `DSO_TEMPLATE_LIBRARIES` environment variable. As part of this PR, the `dso init` and `dso create` commands
    were rewritten. ([#117](https://github.com/Boehringer-Ingelheim/dso/pull/117))

### Template updates

-   Add `_quarto.yml` to "init" template ([#115](https://github.com/Boehringer-Ingelheim/dso/pull/115))

### Chore

-   Update repository template to cookiecutter-scverse v0.5.0 ([#111](https://github.com/Boehringer-Ingelheim/dso/pull/111)).

### Documentation

-   Show how to enable shell-completion for `dso` ([#116](https://github.com/Boehringer-Ingelheim/dso/pull/116))

## v0.12.2

### Fixes

-   Empty folders were not created as expected in stage templates ([#107](https://github.com/Boehringer-Ingelheim/dso/pull/107))

### Documentation

-   Restructure into user guides and tutorials section ([#104](https://github.com/Boehringer-Ingelheim/dso/pull/104))
-   Add tutorial on "how to work on existing DSO project" ([#104](https://github.com/Boehringer-Ingelheim/dso/pull/104))
-   Add tutorial on "how to convert an existing project into DSO format" ([#104](https://github.com/Boehringer-Ingelheim/dso/pull/104))

## v0.12.1

### Fixes

-   Temporarily disable linting, because of its slow speed with only one rule implemented. See #70, #5, and #66
    on GitHub for more information ([#103](https://github.com/Boehringer-Ingelheim/dso/pull/103)).

## v0.12.0

### Migration advice

The default pre-commit configuration has been reworked. To update it, navigate to the root of your project. Then run

```bash
rm .pre-commit-config.yaml
dso init .
```

dso init will re-add all files from the project template that are missing from your project. Existing files will not be touched.

### Template updates

-   Update `.pre-commit-config.yaml`, removing unnecessary hooks ([#99](https://github.com/Boehringer-Ingelheim/dso/pull/99)).

### New features

-   Add `dso pull` command, a wrapper around `dso compile-config` + `dvc pull` ([#99](https://github.com/Boehringer-Ingelheim/dso/pull/99))
-   Add templates for Python stages (`quarto_py`, `quarto_ipynb`) ([#98](https://github.com/Boehringer-Ingelheim/dso/pull/98)).

### Documentation

-   Update documentation, finalizing the most important sections of the user guide.

## v0.11.0

### Template updates

-   Single `.gitignore` file per stage. Content of input/output/report folders is ignored. These folders
    do not contain a separate `.gitignore` anymore. This means empty folders won't be tracked by git, but
    this solves issues with dvc refusing to track the output folder because it is already partly tracked by git ([#73](https://github.com/Boehringer-Ingelheim/dso/pull/73)).

### Fixes

-   Do not change the configuration of the root logger, only the `dso` logger. Changing the root logger
    had side-effects on other libraries when importing `dso` in Python ([#80](https://github.com/Boehringer-Ingelheim/dso/pull/80)).

### New features

-   Paths in `params.in.yaml` files declared with `!path` can now be compiled to absolute instead of relative paths ([#78](https://github.com/Boehringer-Ingelheim/dso/pull/78)).
-   Python API that mirrors `dso-r` functionality (e.g. to be used from Jupyter notebooks) ([#30](https://github.com/Boehringer-Ingelheim/dso/pull/30))
-   `dso exec quarto` automatically creates an `output` directory in the stage if it doesn't exist. If it doesn't contain any file,
    it will be removed again after completion ([#73](https://github.com/Boehringer-Ingelheim/dso/pull/73)).

### Documentation

-   Various documentation updates, working towards the first public version of the docs.

### Chore

-   Refactor CLI into separate module ([#30](https://github.com/Boehringer-Ingelheim/dso/pull/30))
-   Defer imports in CLI until they are actually needed to speed up CLI ([#30](https://github.com/Boehringer-Ingelheim/dso/pull/30))
-   Make all modules explicitly private that are not part of the public API ([#30](https://github.com/Boehringer-Ingelheim/dso/pull/30))
-   Relicense the package as LGPL-3.0-or-later, with a more permissive exception for the templates ([#76](https://github.com/Boehringer-Ingelheim/dso/pull/76))

## v0.10.1

### Fixes

-   Take comments into account when linting for `DSO001` ([#69](https://github.com/Boehringer-Ingelheim/dso/pull/69))
-   Make it possible to override watermarks/disclaimers with a simple `null` ([#69](https://github.com/Boehringer-Ingelheim/dso/pull/69)).
-   Compile _all_ configs on `dso repro`, not just the ones relvant to the specified stage. This is required because we don't
    know which other stages dvc might compile ([#69](https://github.com/Boehringer-Ingelheim/dso/pull/69)).
-   Make `get-config` compatible with dvc matrix stages ([#69](https://github.com/Boehringer-Ingelheim/dso/pull/69)).

### Template updates

-   Do not ignore the `.gitignore` files in output/report directories of template ([#63](https://github.com/Boehringer-Ingelheim/dso/pull/63))
-   Update `.pre-commit-config.yaml` for pre-commit 4.x ([#63](https://github.com/Boehringer-Ingelheim/dso/pull/63))

## v0.10.0

### Template updates

-   Improve instruction text in quarto template to get users started more quickly ([#40](https://github.com/Boehringer-Ingelheim/dso/pull/40))
-   Add `.gitignore` catch-all clauses for `output` and `report` folders in stages to not pick up data and repots being tracked via git ([#46](https://github.com/Boehringer-Ingelheim/dso/issues/46)).
-   Every dso project is now also a [uv project](https://docs.astral.sh/uv/concepts/projects/#building-projects) declaring Python dependencies in `pyproject.toml`. This makes it possible to
    use a different dso version per project and makes it easy to work with virtual Python environments ([#52](https://github.com/Boehringer-Ingelheim/dso/pull/52))
-   bash templates now include `-euo pipefail` settings, ensuring that stages fail early and return a nonzero error code if something failed ([#59](https://github.com/Boehringer-Ingelheim/dso/pull/59)).

### Fixes

-   Remove vendored `hiyapyco` code since required changes were released upstream in v0.7.0 ([#45](https://github.com/Boehringer-Ingelheim/dso/pull/45)).
-   `None` values in `params.in.yaml` can now be used to override anything, e.g. to disable watermarking only in a specific stage ([#45](https://github.com/Boehringer-Ingelheim/dso/pull/45)).
-   Clean up existing `*.rmarkdown` files in quarto stage before running `quarto render`. This fixes issues with re-running quarto stages that failed in the previous attempt ([#57](https://github.com/Boehringer-Ingelheim/dso/pull/57)).
-   DSO now respects a `DSO_SKIP_CHECK_ASK_PRE_COMMIT` environment variable. If it is set
    to anything that evaluates as `True`, we skip the check if pre-commit is installed. This was a
    requirement introduced by the R API package, see [#50](https://github.com/Boehringer-Ingelheim/dso/issues/50) ([#58](https://github.com/Boehringer-Ingelheim/dso/pull/58)).
-   Improve logging for "missing path" warning during `compile-config` ([#59](https://github.com/Boehringer-Ingelheim/dso/pull/59)).
-   Improve logging for missing parameters in `dvc.yaml` during `get-config` ([#59](https://github.com/Boehringer-Ingelheim/dso/pull/59)).
-   Make sure internal calls to the dso pandocfilter use the same python and dso version as the parent command. This is important for the upcoming `dso-mgr` feature ([#61](https://github.com/Boehringer-Ingelheim/dso/pull/61)).

## v0.9.0

### New Features

-   `dso watermark` now supports files in PDF format. With this change, quarto reports using the watermark feature can
    be rendered to PDF, too ([#26](https://github.com/Boehringer-Ingelheim/dso/pull/26)).

### Fixes

-   Fix linting rule DSO001: It is now allowed to specify additional arguments in `read_params()`, e.g. `quiet = TRUE` ([#36](https://github.com/Boehringer-Ingelheim/dso/pull/36)).
-   It is now possible to use Jinja2 interpolation in combination with `!path` objects ([#36](https://github.com/Boehringer-Ingelheim/dso/pull/36))
-   Improve error messages when `dso get-config` can't find required input files ([#36](https://github.com/Boehringer-Ingelheim/dso/pull/36))

### Documentation

-   Documentation is now built via sphinx and hosted on GitHub pages: https://boehringer-ingelheim.github.io/dso/ ([#35](https://github.com/Boehringer-Ingelheim/dso/pull/35)).

### Template updates

-   Make instruction comments in quarto template more descriptive ([#33](https://github.com/Boehringer-Ingelheim/dso/pull/33)).
-   Include `params.yaml` in default project `.gitignore`. We decided to not track `params.yaml` in git anymore
    since it adds noise during code review and led to merge conflicts in some cases. In the future, a certain
    `dso` version will be tied to each project, improving reproducibility also without `params.yaml` files.

### Migration advice

-   Add `params.yaml` to your project-level `.gitignore`. Then execute `find -iname "params.yaml" -exec git rm --cached {} \;`
    to untrack existing `params.yaml` files.

## v0.8.2

### Fixes

-   Fixed params.yaml sorting issue - params.yaml order will be kept intact when using `dso get-config`

## v0.8.1

### Fixes

-   Fixed and issue with spaces in image filenames when watermarking a quarto document

## v0.8.0

### New Features

-   `dso init` and `dso create folder` now also work in existing directories. In such case missing files will be added
    from the template, but existing files are never overwritten.
-   There's now a template for a bash stage available in `dso create stage`. The stage template needs can be specified
    via the `--template` flag, otherwise the user is prompted to choose a template.
-   `dso` now has flags to control logging verbosity. The default log-level is `info`. `-q` will set it to `warning`,
    `-qq` to `error` and `-v` to `debug`. The "quiet" option can also be activated by setting the environment variable
    `DSO_QUIET=1` or `DSO_QUIET=2`.
-   `dso exec` and `dso get-config` now have a `--skip-compile` flag to disable automatic internal calls to
    `dso compile-config`. The flag can also be activated by setting the environment variable `DSO_SKIP_COMPILE=1`.

### Fixes

-   Fix that compile-config also compiles parents when in a directory without a `params.in.yaml` file.
-   The order of dictionaries is now preserved by `dso get-config`.
-   When running `dso init` or `dso create`, `dso compile-config` is now only executed
    after it was clearly communicated with the user that the project/stage/folder was successfully created.
-   Specifying a stylesheet using `css` via `dso.quarto` is now possible.
-   Adjusted the log level of some messages to more reasonable defaults. Some messages that were previously `info`
    messages are now `debug` messages and not shown by default.
-   When running `dso repro`, configuration is only compiled once and not recompiled when `dso exec` or `dso get-config`
    is called internally. This reduces runtime and redundant log messages.

## v0.7.0

-   Improved watermarking support

    -   Added test cases for watermarking and the pandocfilter
    -   Support for SVG images
    -   There's now a `dso watermark` command line interface to watermark specified image files. In the future this
        can be used to provide a custom plotting device in R that performs the watermarking.
    -   Changed the watermark layout to use a tiled pattern which is less obstrusive and is guaranteed to cover the entire plot
    -   The watermark is now fully configurable via `params.in.yaml`:

        ```yaml
        dso:
            quarto:
                watermark:
                    text: WATERMARK
                    # change the visuals - Usually fine to stick with the default, but these are the options that can be changed
                    tile_size: [100, 100]
                    font_size: 12
                    font_outline: 2
                    font_color: black
                    font_outline_color: "#AA111160"
        ```

-   Fix issue where dso was stuck in an infinity loop while searching for a config file. Now it should fail
    if it can't be found. To realize this the funcitonality for searching parent folders for a certain file
    that was used in different places was refactored into a separate function.

## v0.6.1

-   Fix issue in `dso get-config` if multiple parameters have been used in a single line in `deps:`.

## v0.6.0

-   Add a `dso lint` command that performs consistency checks on dso projects. For now, only a single rule is
    implemented, but it can be easily extended. The rule:
    -   `DSO001`: In a quarto stage, ensure `dso::read_params` is called and stage name is correct.
-   Logging information is now printed to STDERR instead of STDOUT
-   Add `dso get-config <STAGE>` which will compile and print the configuration for a given stage to STDOUT.
    Additionally, it filters the output to fields that are specified in `dvc.yaml` which forces the user
    to declare all dependencies in `dvc.yaml`.
-   Add automated watermarking of plots in quarto documents as experimental feature. For now, only png images are supported.
    To enable, add to `params.in.yaml`:

    -   `dso.quarto.watermark`: a text to be shown as watermark.
    -   `dso.quarto.disclaimer.text`: a text to be shown as disclaimer box.
    -   `dso.quarto.disclaimer.title`: title of the disclaimer box.

    The disclaimer box is only shown if both text and title are set.

### Migration advice

-   Update `dso-r` to v0.3.0 to take advantage of `dso get-config`.

-   Add the following rule to your `.pre-commit-config.yaml`:
    ```yaml
      - repo: local
          hooks:
          [...]
          - id: lint
              name: Run dso lint
              entry: dso lint --skip-compile
              language: system
              stages: [commit]
    ```

## v0.5.0

-   `dso.before_script` is now `dso.quarto.before_script`. This change has been made because different "exec" modules
    will likely need different setup-scripts (i.e. environment modules). If the script shall be shared nevertheless,
    this can be done with jinja templating.
-   It is now possible to specify bibliography files in `params.in.config:dso.quarto.bibliography` using `!path`.
-   Upon `dso repro`, the CLI asks once if the user wants to install the pre-commit hooks

### Migration advice

-   Move `dso.before_script` to `dso.quarto.before_script` in all your config files.
-   Update all quarto stages to depend only on `params:dso.quarto` instead of `params:dso`. This will avoid
    invalidating the cache unnecessarily.
-   add `/.dso.json` to your .gitignore file

## v0.4.4

-   Remove confirmation before overwriting a newer `params.yaml` file - It turned out not to work well with
    switching branches in git and led to way too many unnecessary questions.
-   Do not fail when `dso.quarto` is `null` in `params.in.yaml` (not all cases were addressed in v0.4.3)

## v0.4.3

-   Fix confirmation to overwrite params.yaml
-   Improve error message when `dso exec quarto` fails
-   Make pre-commit hooks verbose
-   Do not fail when `dso.quarto` is `null` in `params.in.yaml`

## v0.4.2

-   Update quarto template to include `dso` params as dependency
-   Reduce the number of false-positives when asking for confirmation to overwrite params.yaml

## v0.4.1

-   Allow a tolerance of 1s when comparing timestamps of params.in.yaml and params.yaml

## v0.4.0

-   Ask for confirmation before overwriting a newer `params.yaml` file
-   The log messages when compiling configuration files have improved
-   Added `dso exec quarto`, a convenient wrapper to execute quarto stages
    -   Quarto configuration/headers will be read from `params.yaml:qso.quarto`
    -   A shell snippet specified in `params.yaml:dso.before_script` will be executed before rendering the report.
        This is useful for setting up the environment, e.g. by loading modules

## v0.3.1

-   Update quarto template to be concordant with latest dso-r version

## v0.3.0

-   Updated quarto template to use dso code to load files
-   `dso compile-config` now optionally supports specifying a list of paths
-   Renamed `dso create project` to `dso init`
-   Added `dso create folder` in addition to `dso create stage`.
-   Currently only one template for `dso init`, `dso create folder` and `dso create stage` but prepared the project
    to easily support multiple templates in the future
-   Improved pre-commit config. Install it using `pre-commit install` in the project. It automatically performs some
    consistency checks and dvc pull/push/checkout.

## v0.2.0

-   It's now possible to specify paths via the `!path` tag in params.in.yaml. These paths will be checked for existence
    and automatically resolved such that they are always relative to the compiled params.yaml files.

## v0.1.0

-   initial prototype
-   `dso create` command<|MERGE_RESOLUTION|>--- conflicted
+++ resolved
@@ -12,21 +12,17 @@
 
 ### Fixes
 
-<<<<<<< HEAD
--  Exit gracefully when aborting template selections.
--  added `dso mv` for moving and renaming stages or folders while updating names and references
-=======
 -  Exit gracefully when aborting template selections ([#134](https://github.com/Boehringer-Ingelheim/dso/pull/134)).
 -  Make sure watermarking doesn't modify external images inplace ([#140](https://github.com/Boehringer-Ingelheim/dso/pull/140)).
 
 ### Additions
 
 -  Added `--all` option to `dso compile-config` to compile all configs in project ([#137](https://github.com/Boehringer-Ingelheim/dso/pull/137/files))
+-  Added `dso mv` for moving and renaming stages or folders while updating names and references ([#136](https://github.com/Boehringer-Ingelheim/dso/pull/136/files))
 
 ### Chore
 
 -  Drop support for Python 3.10 in accordance with SPEC0 ([#140](https://github.com/Boehringer-Ingelheim/dso/pull/140)).
->>>>>>> 7e63cd3c
 
 ## v0.13.2
 

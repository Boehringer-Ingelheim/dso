--- conflicted
+++ resolved
@@ -8,13 +8,12 @@
 [keep a changelog]: https://keepachangelog.com/en/1.0.0/
 [semantic versioning]: https://semver.org/spec/v2.0.0.html
 
-<<<<<<< HEAD
 ## [Unreleased]
 
 ### New Features
 
 - Python API that mirrors `dso-r` functionality (e.g. to be used from Jupyter notebooks) ([#30](https://github.com/Boehringer-Ingelheim/dso/pull/30))
-=======
+
 ## v0.10.1
 
 ### Fixes
@@ -78,7 +77,6 @@
 
 -   Add `params.yaml` to your project-level `.gitignore`. Then execute `find -iname "params.yaml" -exec git rm --cached {} \;`
     to untrack existing `params.yaml` files.
->>>>>>> 6d221b6e
 
 ## v0.8.2
 

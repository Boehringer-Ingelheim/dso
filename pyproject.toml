--- conflicted
+++ resolved
@@ -59,14 +59,10 @@
     "pytest",
     "coverage",
     "freezegun",
-<<<<<<< HEAD
-    "quarto",
     "pytest-cov",
     "pytest-xdist",  # for parallel testing with `pytest -n`
     "pytest-asyncio",  # for async tests
-=======
     "quarto>=1.5.57",
->>>>>>> 6b086f72
 ]
 
 [tool.coverage.run]
